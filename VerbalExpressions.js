/*!
 * VerbalExpressions JavaScript Library v0.1.2
 * https://github.com/VerbalExpressions/JSVerbalExpressions
 *
 *
 * Released under the MIT license
 * http://opensource.org/licenses/MIT
 *
 * Date: 2013-07-19
 *
 */

// Define the collection class.
(function verbalExpressionIIFE() {
    var root = this;

    // I am the constructor function.
    function VerbalExpression() {
        var verbalExpression = new RegExp();

        // Add all the class methods
        VerbalExpression.injectClassMethods(verbalExpression);

        // Return the new object.
        return verbalExpression;
    }

    // Define the static methods.
    VerbalExpression.injectClassMethods = function injectClassMethods(verbalExpression) {
        var method;
        // Loop over all the prototype methods
        for (method in VerbalExpression.prototype) {
            // Make sure this is a local method.
            if (VerbalExpression.prototype.hasOwnProperty(method)) {
                // Add the method
                verbalExpression[method] = VerbalExpression.prototype[method];
            }
        }

        return verbalExpression;
    };

    // Define the class methods.
    VerbalExpression.prototype = {

        // Variables to hold the whole
        // expression construction in order
        _prefixes: '',
        _source: '',
        _suffixes: '',
        _modifiers: 'gm', // default to global multiline matching

        // Sanitation function for adding
        // anything safely to the expression
        sanitize: function sanitize(value) {
            var reRegExpEscape;
            if (value.source) {
                return value.source;
            }

            if (typeof value === 'number') {
                return value;
            }

            // Regular expression meta characters, URL: https://developer.mozilla.org/en/JavaScript/Reference/Global_Objects/regexp
            reRegExpEscape = /([\].|*?+(){}^$\\:=[])/g;

            // Escape RegExp special characters only
            // $& => Last match, URL: https://developer.mozilla.org/en-US/docs/Web/JavaScript/Reference/Global_Objects/RegExp/lastMatch
            return value.replace(reRegExpEscape, '\\$&');
        },

        // Function to add stuff to the
        // expression. Also compiles the
        // new expression so it's ready to
        // be used.
        add: function add(value) {
            this._source += value || '';
            this.compile(this._prefixes + this._source + this._suffixes, this._modifiers);

            return this;
        },

        // Start and end of line functions
        startOfLine: function startOfLine(enable) {
            enable = (enable !== false);
            this._prefixes = enable ? '^' : '';
            this.add();

            return this;
        },

        endOfLine: function endOfLine(enable) {
            enable = (enable !== false);
            this._suffixes = enable ? '$' : '';
            this.add();

            return this;
        },

        // We try to keep the syntax as
        // user-friendly as possible.
        // So we can use the "normal"
        // behaviour to split the "sentences"
        // naturally.
        then: function then(value) {
            value = this.sanitize(value);
            this.add('(?:' + value + ')');

            return this;
        },

        // And because we can't start with
        // "then" function, we create an alias
        // to be used as the first function
        // of the chain.
        find: function find(value) {
            return this.then(value);
        },

        // Maybe is used to add values with ?
        maybe: function maybe(value) {
            value = this.sanitize(value);
            this.add('(?:' + value + ')?');

            return this;
        },

        // Any character any number of times
        anything: function anything() {
            this.add('(?:.*)');
            return this;
        },

        // Anything but these characters
        anythingBut: function anythingBut(value) {
            value = this.sanitize(value);
            this.add('(?:[^' + value + ']*)');

            return this;
        },

        // Any character at least one time
        something: function something() {
            this.add('(?:.+)');
            return this;
        },

        // Any character at least one time except for these characters
        somethingBut: function somethingBut(value) {
            value = this.sanitize(value);
            this.add('(?:[^' + value + ']+)');

            return this;
        },

        // Shorthand function for the
        // String.replace function to
        // give more logical flow if, for
        // example, we're doing multiple
        // replacements on one regexp.
        replace: function replace(source, value) {
            source = source.toString();
            return source.replace(this, value);
        },

        /// Add regular expression special ///
        /// characters                     ///

        // Line break
        lineBreak: function lineBreak() {
            this.add('(?:\\r\\n|\\r|\\n)'); // Unix + Windows CRLF
            return this;
        },

        // And a shorthand for html-minded
        br: function br() {
            return this.lineBreak();
        },

        // Tab (duh?)
        tab: function tab() {
            this.add('\\t');
            return this;
        },

        // Any alphanumeric
        word: function word() {
            this.add('\\w+');
            return this;
        },

        // Any whitespace
        whitespace: function whitespace() {
            this.add('\\s');
            return this;
        },

        // Any given character
        anyOf: function anyOf(value) {
            value = this.sanitize(value);
            this.add('[' + value + ']');
            return this;
        },

        // Shorthand
        any: function any(value) {
            return this.anyOf(value);
        },

        // Usage: .range( from, to [, from, to ... ] )
        range: function range() {
            var length = arguments.length;

            // Create a string buffer instead of concatenating on iteration
            var buffer = new Array(length / 2);
            var index = 0;
            var i = 0;
            var from;
            var to;

            buffer[index++] = '[';

            while (i < length) {
                from = this.sanitize(arguments[i++]);
                to = this.sanitize(arguments[i++]);
                buffer[index++] = from + '-' + to;
            }

            buffer[index++] = ']';

            this.add(buffer.join(''));

            return this;
        },

        /// Modifiers      ///

        // Modifier abstraction
        addModifier: function addModifier(modifier) {
            if (this._modifiers.indexOf(modifier) === -1) {
                this._modifiers += modifier;
            }

            this.add();

            return this;
        },

        removeModifier: function removeModifier(modifier) {
            this._modifiers = this._modifiers.replace(modifier, '');
            this.add();

            return this;
        },

        // Case-insensitivity modifier
        withAnyCase: function withAnyCase(enable) {
            if (enable !== false) {
                this.addModifier('i');
            } else {
                this.removeModifier('i');
            }

            this.add();

            return this;
        },

        // Default behaviour is with "g" modifier,
        // so we can turn this another way around
        // than other modifiers
        stopAtFirst: function stopAtFirst(enable) {
            if (enable !== false) {
                this.removeModifier('g');
            } else {
                this.addModifier('g');
            }

            this.add();

            return this;
        },

        // Multiline, also reversed
        searchOneLine: function searchOneLine(enable) {
            if (enable !== false) {
                this.removeModifier('m');
            } else {
                this.addModifier('m');
            }

            this.add();

            return this;
        },

        // Repeats the previous item
        // exactly n times or
        // between n and m times.
        repeatPrevious: function repeatPrevious() {
            var value;
<<<<<<< HEAD
            var reIsInteger = /\d+/;
            var length = arguments.length;
            var values = new Array(length);
            var i = 0;
            var j = 0;
            for (i = 0; i < length; i++) {
                if (reIsInteger.test(arguments[i])) {
                    values[j++] = arguments[i];
=======
            var values;
            var i;
            if (arguments.length <= 1) {
                if (/\d+/.exec(arguments[0]) !== null) {
                    value = '{' + arguments[0] + '}';
                }
            } else {
                values = [];
                for (i = 0; i < arguments.length; i++) {
                    if (/\d+/.exec(arguments[i]) !== null) {
                        values.push(arguments[i]);
                    }
>>>>>>> 1d308b57
                }
            }

            if (j > 0) {
                // Set the new length of the array, thus reducing to the elements that have content
                values.length = j;
                value = '{' + values.join(',') + '}';
            }

            this.add(value);

            return (this);
        },

        // Repeats the previous at least once
        oneOrMore: function oneOrMore() {
            this.add('+');
            return (this);
        },

        /// Loops  ///

        multiple: function multiple(value) {
            // Use expression or string
            value = value.source || this.sanitize(value);
            if (arguments.length === 1) {
                this.add('(?:' + value + ')*');
            }

            if (arguments.length > 1) {
                this.add('(?:' + value + ')');
                this.add('{' + arguments[1] + '}');
            }

            return this;
        },

        // Adds alternative expressions
        or: function or(value) {
            this._prefixes += '(?:';
            this._suffixes = ')' + this._suffixes;

            this.add(')|(?:');
            if (value) {
                this.then(value);
            }

            return this;
        },

        // Starts a capturing group
        beginCapture: function beginCapture() {
            // Add the end of the capture group to the suffixes for now so compilation continues to work
            this._suffixes += ')';
            this.add('(');

            return this;
        },

        // Ends a capturing group
        endCapture: function endCapture() {
            // Remove the last parentheses from the _suffixes and add to the regex itself
            this._suffixes = this._suffixes.substring(0, this._suffixes.length - 1);
            this.add(')');

            return this;
        },

        // Convert to RegExp object
        toRegExp: function toRegExp() {
            var array = this.toString().match(/\/(.*)\/([gimuy]+)?/);
            return new RegExp(array[1], array[2]);
        },
    };

    function createVerbalExpression() {
        return new VerbalExpression();
    }

    // Support both browser and node.js
    if (typeof module !== 'undefined' && module.exports) {
        module.exports = createVerbalExpression;
    } else if (typeof define === 'function' && define.amd) {
        define(function define() {
            return VerbalExpression;
        });
    } else {
        root.VerEx = createVerbalExpression;
    }
})();<|MERGE_RESOLUTION|>--- conflicted
+++ resolved
@@ -300,7 +300,6 @@
         // between n and m times.
         repeatPrevious: function repeatPrevious() {
             var value;
-<<<<<<< HEAD
             var reIsInteger = /\d+/;
             var length = arguments.length;
             var values = new Array(length);
@@ -309,20 +308,6 @@
             for (i = 0; i < length; i++) {
                 if (reIsInteger.test(arguments[i])) {
                     values[j++] = arguments[i];
-=======
-            var values;
-            var i;
-            if (arguments.length <= 1) {
-                if (/\d+/.exec(arguments[0]) !== null) {
-                    value = '{' + arguments[0] + '}';
-                }
-            } else {
-                values = [];
-                for (i = 0; i < arguments.length; i++) {
-                    if (/\d+/.exec(arguments[i]) !== null) {
-                        values.push(arguments[i]);
-                    }
->>>>>>> 1d308b57
                 }
             }
 
