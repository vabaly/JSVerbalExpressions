/*!
 * VerbalExpressions JavaScript Library v0.1.2
 * https://github.com/VerbalExpressions/JSVerbalExpressions
 *
 *
 * Released under the MIT license
 * http://opensource.org/licenses/MIT
 *
 * Date: 2013-07-19
 *
 */

// Define the collection class.
(function () {
    var root = this;

    // I am the constructor function.
    function VerbalExpression() {
        var verbalExpression = new RegExp();

        // Add all the class methods
        VerbalExpression.injectClassMethods(verbalExpression);

        // Return the new object.
        return verbalExpression;
    }

    // Define the static methods.
    VerbalExpression.injectClassMethods = function injectClassMethods(verbalExpression) {

        // Loop over all the prototype methods
        for (var method in VerbalExpression.prototype) {

            // Make sure this is a local method.
            if (VerbalExpression.prototype.hasOwnProperty(method)) {

                // Add the method
                verbalExpression[method] = VerbalExpression.prototype[method];

            }

        }

        return verbalExpression;

    };

    // Define the class methods.
    VerbalExpression.prototype = {

        // Variables to hold the whole
        // expression construction in order
        _prefixes: '',
        _source: '',
        _suffixes: '',
        _modifiers: 'gm', // default to global multiline matching

        // Sanitation function for adding
        // anything safely to the expression
        sanitize: function sanitize(value) {
            if (value.source) {
                return value.source;
            }

            if (typeof value === 'number') {
                return value;
            }

            return value.replace(/[^\w]/g, function charReplace(character) {
                return '\\' + character;
            });
        },

        // Function to add stuff to the
        // expression. Also compiles the
        // new expression so it's ready to
        // be used.
        add: function add(value) {
            this._source += value || '';
            this.compile(this._prefixes + this._source + this._suffixes, this._modifiers);

            return this;
        },

        // Start and end of line functions
        startOfLine: function startOfLine(enable) {
            enable = (enable !== false);
            this._prefixes = enable ? '^' : '';
            this.add('');

            return this;
        },

        endOfLine: function endOfLine(enable) {
            enable = (enable !== false);
            this._suffixes = enable ? '$' : '';
            this.add('');

            return this;
        },

        // We try to keep the syntax as
        // user-friendly as possible.
        // So we can use the "normal"
        // behaviour to split the "sentences"
        // naturally.
        then: function then(value) {
            value = this.sanitize(value);
            this.add('(?:' + value + ')');

            return this;
        },

        // And because we can't start with
        // "then" function, we create an alias
        // to be used as the first function
        // of the chain.
        find: function find(value) {
            return this.then(value);
        },

        // Maybe is used to add values with ?
        maybe: function maybe(value) {
            value = this.sanitize(value);
            this.add('(?:' + value + ')?');

            return this;
        },

        // Any character any number of times
        anything: function anything() {
            this.add('(?:.*)');
            return this;
        },

        // Anything but these characters
        anythingBut: function anythingBut(value) {
            value = this.sanitize(value);
            this.add('(?:[^' + value + ']*)');

            return this;
        },

        // Any character at least one time
        something: function something() {
            this.add('(?:.+)');
            return this;
        },

        // Any character at least one time except for these characters
        somethingBut: function somethingBut(value) {
            value = this.sanitize(value);
            this.add('(?:[^' + value + ']+)');

            return this;
        },

        // Shorthand function for the
        // String.replace function to
        // give more logical flow if, for
        // example, we're doing multiple
        // replacements on one regexp.
        replace: function replace(source, value) {
            source = source.toString();
            return source.replace(this, value);
        },

        /// Add regular expression special ///
        /// characters                     ///

        // Line break
        lineBreak: function lineBreak() {
            this.add('(?:\\r\\n|\\r|\\n)'); // Unix + Windows CRLF
            return this;
        },

        // And a shorthand for html-minded
        br: function br() {
            return this.lineBreak();
        },

        // Tab (duh?)
        tab: function tab() {
            this.add('\\t');
            return this;
        },

        // Any alphanumeric
        word: function word() {
            this.add('\\w+');
            return this;
        },
        
        // Any whitespace
        whitespace : function() {
            this.add( "\\s" );
            return this;
        },

        // Any given character
        anyOf: function anyOf(value) {
            value = this.sanitize(value);
            this.add('[' + value + ']');
            return this;
        },

        // Shorthand
        any: function any(value) {
            return this.anyOf(value);
        },

        // Usage: .range( from, to [, from, to ... ] )
        range: function range() {
            var value = '[';

            for (var _to = 1; _to < arguments.length; _to += 2) {
                var from = this.sanitize(arguments[_to - 1]);
                var to = this.sanitize(arguments[_to]);

                value += from + '-' + to;
            }

            value += ']';

            this.add(value);

            return this;
        },

        /// Modifiers      ///

        // Modifier abstraction
        addModifier: function addModifier(modifier) {
            if (this._modifiers.indexOf(modifier) === -1) {
                this._modifiers += modifier;
            }

            this.add('');

            return this;
        },

        removeModifier: function removeModifier(modifier) {
            this._modifiers = this._modifiers.replace(modifier, '');
            this.add('');

            return this;
        },

        // Case-insensitivity modifier
        withAnyCase: function withAnyCase(enable) {
            if (enable !== false) {
                this.addModifier('i');
            } else {
                this.removeModifier('i');
            }

            this.add('');

            return this;

        },

        // Default behaviour is with "g" modifier,
        // so we can turn this another way around
        // than other modifiers
        stopAtFirst: function stopAtFirst(enable) {
            if (enable !== false) {
                this.removeModifier('g');
            } else {
                this.addModifier('g');
            }

            this.add('');

            return this;

        },

        // Multiline, also reversed
        searchOneLine: function searchOneLine(enable) {
            if (enable !== false) {
                this.removeModifier('m');
            } else {
                this.addModifier('m');
            }

            this.add('');

            return this;

        },

        // Repeats the previous item
        // exactly n times or
        // between n and m times.
        repeatPrevious: function repeatPrevious() {
            var value;
            if (arguments.length <= 1) {
                if (/\d+/.exec(arguments[0]) !== null) {
                    value = '{' + arguments[0] + '}';
                }
            } else {
                var values = [];
                for (var i = 0; i < arguments.length; i++) {
                    if (/\d+/.exec(arguments[i]) !== null) {
                        values.push(arguments[i]);
                    }
                }

                value = '{' + values.join(',') + '}';
            }

<<<<<<< HEAD
            this.add( value || "" );
            return ( this );
        },

        // Repeats the previous at least ones
        oneOrMore: function( ) {
            this.add( "+" );
            return ( this );
        },
=======
            this.add(value || '');
>>>>>>> 9a426dc0

            return (this);
        },

        /// Loops  ///

        multiple: function multiple(value) {
            // Use expression or string

            value = value.source ? value.source : this.sanitize(value);
            if (arguments.length === 1) {
                this.add('(?:' + value + ')*');
            }

            if (arguments.length > 1) {
                this.add('(?:' + value + ')');
                this.add('{' + arguments[1] + '}');
            }

            return this;
        },

        // Adds alternative expressions
        or: function or(value) {
            this._prefixes += '(?:';
            this._suffixes = ')' + this._suffixes;

            this.add(')|(?:');
            if (value) {
                this.then(value);
            }

            return this;
        },

        // Starts a capturing group
        beginCapture: function beginCapture() {
            // Add the end of the capture group to the suffixes for now so compilation continues to work
            this._suffixes += ')';
            this.add('(', false);

            return this;
        },

        // Ends a capturing group
        endCapture: function endCapture() {
            // Remove the last parentheses from the _suffixes and add to the regex itself
            this._suffixes = this._suffixes.substring(0, this._suffixes.length - 1);
            this.add(')', true);

            return this;
        },

        // Convert to RegExp object
        toRegExp: function toRegExp() {
            var arr = this.toString().match(/\/(.*)\/([a-z]+)?/);
            return new RegExp(arr[1], arr[2]);
        }
    };

    function createVerbalExpression() {
        return new VerbalExpression();
    }

    // Support both browser and node.js
    if (typeof module !== 'undefined' && module.exports) {
        module.exports = createVerbalExpression;
    } else if (typeof define === 'function' && define.amd) {
        define(function define() {
            return VerbalExpression;
        });
    } else {
        root.VerEx = createVerbalExpression;
    }
})();<|MERGE_RESOLUTION|>--- conflicted
+++ resolved
@@ -311,9 +311,9 @@
                 value = '{' + values.join(',') + '}';
             }
 
-<<<<<<< HEAD
-            this.add( value || "" );
-            return ( this );
+            this.add(value || '');
+
+            return (this);
         },
 
         // Repeats the previous at least ones
@@ -321,12 +321,7 @@
             this.add( "+" );
             return ( this );
         },
-=======
-            this.add(value || '');
->>>>>>> 9a426dc0
-
-            return (this);
-        },
+
 
         /// Loops  ///
 
